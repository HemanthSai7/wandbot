--- conflicted
+++ resolved
@@ -29,23 +29,12 @@
 markdown = "^3.4.4"
 fastapi = "^0.103.1"
 langdetect = "^1.0.9"
-<<<<<<< HEAD
-llama-index = "^0.8.30"
-=======
 llama-index = "^0.8.36"
->>>>>>> ae099fdd
 tree-sitter-languages = "^1.7.0"
 cohere = "^4.27"
 markdownify = "^0.11.6"
 uvicorn = "^0.23.2"
-<<<<<<< HEAD
-jupyter = { version = "^1.0.0", optional = true }
-
-[tool.poetry.extras]
-dev = ["jupyter"]
-=======
 jupyter = "^1.0.0"
->>>>>>> ae099fdd
 
 [build-system]
 requires = ["poetry-core>=1.0.0"]
@@ -57,10 +46,6 @@
 line_length = 119
 skip = [".gitignore", "data", "examples", "notebooks", "artifacts", ".vscode", ".github", ".idea", ".replit", "*.md", "wandb", ".env", ".git", ]
 
-
 [tool.black]
 line-length = 119
-<<<<<<< HEAD
-=======
-skip = [".gitignore", "data", "examples", "notebooks", "artifacts", ".vscode", ".github", ".idea", ".replit", "*.md", "wandb", ".env", ".git", ]
->>>>>>> ae099fdd
+skip = [".gitignore", "data", "examples", "notebooks", "artifacts", ".vscode", ".github", ".idea", ".replit", "*.md", "wandb", ".env", ".git", ]