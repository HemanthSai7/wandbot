# from fake_chat import FakeChat as Chat
from dotenv import load_dotenv
from fastapi import FastAPI, HTTPException
from fastapi.middleware.cors import CORSMiddleware
from pydantic import BaseModel

from chat import Chat

<<<<<<< HEAD
# Load environment variables
load_dotenv()
=======
# from fake_chat import FakeChat as Chat
>>>>>>> 78ed184e


# Initialize the FastAPI app
app = FastAPI()

# Add CORS middleware to the FastAPI app
app.add_middleware(
    CORSMiddleware,
    allow_origins=["*"],
    allow_credentials=True,
    allow_methods=["*"],
    allow_headers=["*"],
)


# Create a request model
class ChatRequest(BaseModel):
    query: str


# Create a response model
class ChatResponse(BaseModel):
    response: str


class GreetingResponse(BaseModel):
    greeting: str


# Initialize Chat instance as a global variable
chat = Chat()


@app.get("/")
async def greeting():
    return GreetingResponse(greeting="Hello User! Welcome to the Wandbot API")


# Define the API endpoint
@app.post("/chat", response_model=ChatResponse)
async def chat_endpoint(chat_request: ChatRequest) -> ChatResponse:
    try:
        print("QUERY: ", chat_request.query)
        response = chat(chat_request.query)
        print("RESPONSE: ", response)
        return ChatResponse(response=response)
    except Exception as e:
        raise HTTPException(status_code=500, detail=str(e))


# Run the FastAPI app using Uvicorn
if __name__ == "__main__":
    import uvicorn

    uvicorn.run(app, host="0.0.0.0", port=8000)<|MERGE_RESOLUTION|>--- conflicted
+++ resolved
@@ -1,4 +1,3 @@
-# from fake_chat import FakeChat as Chat
 from dotenv import load_dotenv
 from fastapi import FastAPI, HTTPException
 from fastapi.middleware.cors import CORSMiddleware
@@ -6,12 +5,10 @@
 
 from chat import Chat
 
-<<<<<<< HEAD
+# from fake_chat import FakeChat as Chat
+
 # Load environment variables
 load_dotenv()
-=======
-# from fake_chat import FakeChat as Chat
->>>>>>> 78ed184e
 
 
 # Initialize the FastAPI app
