--- conflicted
+++ resolved
@@ -1,43 +1,39 @@
+# from fake_chat import FakeChat as Chat
+from dotenv import load_dotenv
 from fastapi import FastAPI, HTTPException
 from fastapi.middleware.cors import CORSMiddleware
 from pydantic import BaseModel
+
 from chat import Chat
-<<<<<<< HEAD
-from dotenv import load_dotenv
 
 # Load environment variables
 load_dotenv()
-
-import os
-=======
-# from fake_chat import FakeChat as Chat
->>>>>>> 2b0de54a
 
 # Initialize the FastAPI app
 app = FastAPI()
 
 # Add CORS middleware to the FastAPI app
 app.add_middleware(
-  CORSMiddleware,
-  allow_origins=["*"],
-  allow_credentials=True,
-  allow_methods=["*"],
-  allow_headers=["*"],
+    CORSMiddleware,
+    allow_origins=["*"],
+    allow_credentials=True,
+    allow_methods=["*"],
+    allow_headers=["*"],
 )
 
 
 # Create a request model
 class ChatRequest(BaseModel):
-  query: str
+    query: str
 
 
 # Create a response model
 class ChatResponse(BaseModel):
-  response: str
+    response: str
 
 
 class GreetingResponse(BaseModel):
-  greeting: str
+    greeting: str
 
 
 # Initialize Chat instance as a global variable
@@ -46,22 +42,23 @@
 
 @app.get("/")
 async def greeting():
-  return GreetingResponse(greeting="Hello User! Welcome to the Wandbot API")
+    return GreetingResponse(greeting="Hello User! Welcome to the Wandbot API")
 
 
 # Define the API endpoint
 @app.post("/chat", response_model=ChatResponse)
 async def chat_endpoint(chat_request: ChatRequest) -> ChatResponse:
-  try:
-    print("QUERY: ", chat_request.query)
-    response = chat(chat_request.query)
-    print("RESPONSE: ", response)
-    return ChatResponse(response=response)
-  except Exception as e:
-    raise HTTPException(status_code=500, detail=str(e))
+    try:
+        print("QUERY: ", chat_request.query)
+        response = chat(chat_request.query)
+        print("RESPONSE: ", response)
+        return ChatResponse(response=response)
+    except Exception as e:
+        raise HTTPException(status_code=500, detail=str(e))
 
 
 # Run the FastAPI app using Uvicorn
 if __name__ == "__main__":
-  import uvicorn
-  uvicorn.run(app, host="0.0.0.0", port=8000)+    import uvicorn
+
+    uvicorn.run(app, host="0.0.0.0", port=8000)