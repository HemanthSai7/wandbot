"""
This module contains classes and functions for preparing data in the Wandbot ingestion system.

The module includes the following classes:
- `DataLoader`: A base class for data loaders that provides a base implementation for lazy loading of documents.
- `DocodileDataLoader`: A data loader specifically designed for Docodile documents.
- `CodeDataLoader`: A data loader for code documents.

The module also includes the following functions:
- `load`: Loads and prepares data for the Wandbot ingestion system.

Typical usage example:

    load(project="my_project", entity="my_entity", result_artifact_name="raw_dataset")
"""

import json
import os
import pathlib
from typing import Any, Dict, Iterator, List
from urllib.parse import urljoin, urlparse

import nbformat
import pandas as pd
from google.cloud import bigquery
from langchain.schema import Document
from langchain_community.document_loaders import TextLoader
from langchain_community.document_loaders.base import BaseLoader
from nbconvert import MarkdownExporter
from tqdm import tqdm

import wandb
from wandbot.ingestion.config import (
    DataStoreConfig,
    DocodileEnglishStoreConfig,
    DocodileJapaneseStoreConfig,
    ExampleCodeStoreConfig,
    ExampleNotebookStoreConfig,
    FCReportsStoreConfig,
    SDKCodeStoreConfig,
    SDKTestsStoreConfig,
    WeaveCodeStoreConfig,
    WeaveExamplesStoreConfig,
)
from wandbot.ingestion.utils import (
    EXTENSION_MAP,
    LocalLangDetect,
    clean_contents,
    extract_frontmatter,
    fetch_git_repo,
)
from wandbot.utils import get_logger

logger = get_logger(__name__)


class DataLoader(BaseLoader):
    """A base class for data loaders.

    This class provides a base implementation for lazy loading of documents.
    Subclasses should implement the `lazy_load` method to define the specific
    loading behavior.
    """

    def __init__(self, config: DataStoreConfig):
        """Initializes the DataLoader instance.

        Args:
            config: The configuration for the data store.
        """
        self.config: DataStoreConfig = config
        self.metadata: Dict[str, Any] = {}

    def lazy_load(
        self,
    ) -> Iterator[Document]:
        """A lazy loader for Documents.

        This method should be implemented by subclasses to define the specific
        loading behavior.

        Returns:
            An iterator of Document objects.
        """
        raise NotImplementedError(
            f"{self.__class__.__name__} does not implement lazy_load()"
        )

    def load(self):
        """Loads the documents.

        Returns:
            A list of Document objects.
        """
        documents = list(self.lazy_load())
        self.metadata.update({"num_documents": len(documents)})
        return documents

    def _get_local_paths(self):
        if self.config.data_source.is_git_repo:
            self.metadata = fetch_git_repo(
                self.config.data_source, self.config.data_source.git_id_file
            )

        local_paths = []
        file_patterns = (
            [self.config.data_source.file_pattern]
            if isinstance(self.config.data_source.file_pattern, str)
            else self.config.data_source.file_pattern
        )
        for file_pattern in file_patterns:
            local_paths.extend(
                list(
                    (
                        self.config.data_source.local_path
                        / self.config.data_source.base_path
                    ).rglob(file_pattern)
                )
            )
        return local_paths


class DocodileDataLoader(DataLoader):
    """A data loader for Docodile documents.

    This class provides a data loader specifically designed for Docodile documents.
    It implements the lazy_load method to define the loading behavior.

    Attributes:
        config: The configuration for the data store.
    """

    @staticmethod
    def extract_slug(file_path: pathlib.Path) -> str:
        """Extracts the slug from a file.

        Args:
            file_path: The path to the file.

        Returns:
            The extracted slug.
        """

        meta = extract_frontmatter(file_path)
        output = meta.get("slug", "")
        return output

    @staticmethod
    def extract_description(file_path: pathlib.Path) -> str:
        """Extracts the description from a file.

        Args:
            file_path: The path to the file.

        Returns:
            The extracted description.
        """
        meta = extract_frontmatter(file_path)
        output = meta.get("description", "")
        return output

    @staticmethod
    def extract_tags(source_url: str) -> List[str]:
        """Extracts the tags from a source url.

        Args:
            source_url: The URL of the file.

        Returns:
            The extracted tags.
        """
        parts = list(filter(lambda x: x, urlparse(source_url).path.split("/")))
        parts_mapper = {
            "ref": ["API Reference", "Technical Specifications"],
            "guides": ["Guides"],
            "tutorials": ["Tutorials"],
        }
        tags = []
        for part in parts:
            if part in parts_mapper:
                tags.extend(parts_mapper.get(part, []))
            else:
                part = part.replace("-", " ")
                tags.append(part)
        tags = [tag.split(".")[0] for tag in tags]
        tags = list(set([tag.title() for tag in tags]))
        return tags + ["Documentation"]

    def generate_site_url(
        self, base_path: pathlib.Path, file_path: pathlib.Path
    ) -> str:
        """Generates the site URL for a file.

        Args:
            base_path: The base path of the file.
            file_path: The path to the file.

        Returns:
            The generated site URL.
        """
        relative_path = file_path.relative_to(base_path)
        if relative_path.parts[0] == "guides":
            chapter = "guides"
            slug = self.extract_slug((base_path / "guides") / "intro.md")
            file_loc = file_path.relative_to((base_path / "guides")).parent
        elif relative_path.parts[0] == "ref":
            chapter = "ref"
            slug = self.extract_slug((base_path / "ref") / "README.md")
            file_loc = file_path.relative_to((base_path / "ref")).parent
        elif relative_path.parts[0] == "tutorials":
            chapter = "tutorials"
            slug = self.extract_slug(
                (base_path / "tutorials") / "intro_to_tutorials.md"
            )
            file_loc = file_path.relative_to((base_path / "tutorials")).parent
        else:
            chapter = ""
            slug = ""
            file_loc = ""

        file_name = file_path.stem
        if file_path.name in ("intro.md", "README.md", "intro_to_tutorials.md"):
            file_name = ""
        site_relative_path = os.path.join(chapter, slug, file_loc, file_name)
        site_url = urljoin(
            str(self.config.data_source.remote_path), str(site_relative_path)
        )
        if "other/" in site_url:
            site_url = site_url.replace("other/", "")

        return site_url

    def lazy_load(
        self,
    ) -> Iterator[Document]:
        """A lazy loader for Docodile documents.

        This method implements the lazy loading behavior for Docodile documents.

        Yields:
            A Document object.
        """
        local_paths = self._get_local_paths()
        document_files = {
            local_path: self.generate_site_url(
                self.config.data_source.local_path
                / self.config.data_source.base_path,
                local_path,
            )
            for local_path in local_paths
        }

        for f_name in document_files:
            try:
                document = TextLoader(f_name).load()[0]
                contents = document.page_content
                document.page_content = clean_contents(contents)
                document.metadata["file_type"] = os.path.splitext(
                    document.metadata["source"]
                )[-1]
                document.metadata["source"] = document_files[
                    document.metadata["source"]
                ]
                document.metadata["language"] = self.config.language
                document.metadata["description"] = self.extract_description(
                    f_name
                )
                document.metadata["tags"] = self.extract_tags(
                    document.metadata["source"]
                )
                yield document
            except Exception as e:
                logger.warning(
                    f"Failed to load documentation {f_name} due to {e}"
                )


class CodeDataLoader(DataLoader):
    @staticmethod
    def extract_tags(source_url: str) -> List[str]:
        """Extracts the tags from a source url.

        Args:
            source_url: The URL of the file.

        Returns:
            The extracted tags.
        """
        parts = list(filter(lambda x: x, urlparse(source_url).path.split("/")))
        tree_slug = parts.index("tree")
        parts = parts[tree_slug + 2 :]
        # parts = parts[parts.index("master") + 1 :]
        parts_mapper = {"__init__.py": [], "__main__.py": []}
        tags = []
        for part in parts:
            if part in parts_mapper:
                tags.extend(parts_mapper.get(part, []))
            else:
                part = part.replace("-", " ").replace("_", " ")
                tags.append(part)
        tags = [tag.split(".")[0] for tag in tags]
        tags = list(set([tag.title() for tag in tags]))
        return tags + ["Code"]

    def lazy_load(self) -> Iterator[Document]:
        """A lazy loader for code documents.

        This method implements the lazy loading behavior for code documents.

        Yields:
            A Document object.
        """
        local_paths = self._get_local_paths()

        paths = list(local_paths)
        local_paths = list(map(lambda x: str(x), paths))
        local_path_parts = list(map(lambda x: x.parts, paths))
        examples_idx = list(
            map(
                lambda x: x.index(self.config.data_source.local_path.stem),
                local_path_parts,
            )
        )
        remote_paths = list(
            map(
                lambda x: "/".join(x[1][x[0] + 1 :]),
                zip(examples_idx, local_path_parts),
            )
        )
        remote_paths = list(
            map(
                lambda x: f"{self.config.data_source.remote_path}{x}",
                remote_paths,
            )
        )
        document_files = dict(zip(local_paths, remote_paths))

        for f_name in document_files:
            try:
                if os.path.splitext(f_name)[-1] == ".ipynb":
                    document = TextLoader(f_name).load()[0]
                    contents = document.page_content
                    notebook = nbformat.reads(contents, as_version=4)
                    md_exporter = MarkdownExporter(template="classic")
                    (body, resources) = md_exporter.from_notebook_node(notebook)
                    cleaned_body = clean_contents(body)
                    document.page_content = cleaned_body
                else:
                    document = TextLoader(f_name).load()[0]
                document.metadata["file_type"] = os.path.splitext(
                    document.metadata["source"]
                )[-1]
                document.metadata["source"] = document_files[
                    document.metadata["source"]
                ]
                document.metadata["language"] = EXTENSION_MAP[
                    document.metadata["file_type"]
                ]
                document.metadata["description"] = ""
                document.metadata["tags"] = self.extract_tags(
                    document.metadata["source"]
                )
                yield document
            except Exception as e:
                logger.warning(
                    f"Failed to load code in {f_name} with error {e}"
                )


class FCReportsDataLoader(DataLoader):
    def get_reports_ids(self):
        client = bigquery.Client(project=self.config.data_source.remote_path)

        query = """
            SELECT DISTINCT
                lower(REGEXP_REPLACE(COALESCE(
                REGEXP_EXTRACT(report_path, "(--[Vv]ml[^/?]+)"),
                REGEXP_EXTRACT(report_path, "(/[Vv]ml[^/?]+)"), 
                REGEXP_EXTRACT(report_path, "([Vv]ml[^/?]+)")),
                "^[/-]+", "")) as reportID
            FROM 
                analytics.dim_reports
            WHERE
                is_public
            """

        report_ids_df = client.query(query).to_dataframe()
        return report_ids_df

    def get_reports_from_bigquery(self, report_ids: str, created_after=None):
        client = bigquery.Client(project=self.config.data_source.remote_path)

        query = f"""
        SELECT 
           created_at, 
           description,
           display_name, 
           is_public, 
           created_using,
           report_id, 
           project_id,
           type,
           name,
           report_path, 
           showcased_at, 
           spec, 
           stars_count, 
           user_id, 
           view_count
        FROM 
            analytics.dim_reports
        WHERE
            is_public
            and LOWER(REGEXP_EXTRACT(report_path, r'reports/--(.*)')) in ({report_ids})
        """

        # # AND showcased_at IS NOT NULL

        if created_after:
            query += f"AND created_at >= '{created_after}'"

        reports_df = client.query(query).to_dataframe()
        return reports_df

    def get_fully_connected_spec(self):
        client = bigquery.Client(project=self.config.data_source.remote_path)

        query = """
            SELECT *
            FROM `analytics.stg_mysql_views`
            WHERE type = 'fullyConnected' 
        """

        fc_spec = client.query(query).to_dataframe()
        return fc_spec

    def convert_block_to_markdown(self, block):
        """
        Converts a single content block to its Markdown representation.
        """
        md_content = ""

        # Handle different types of blocks
        if block["type"] == "paragraph":
            for child in block["children"]:
                if "type" in child:
                    if (
                        child["type"] == "block-quote"
                        or child["type"] == "callout-block"
                    ):
                        md_content += self.convert_block_to_markdown(child)
                    elif "url" in child:
                        md_content += (
                            f"[{child['children'][0]['text']}]({child['url']})"
                        )
                    elif "inlineCode" in child and child["inlineCode"]:
                        md_content += f"`{child.get('text', '')}`"
                    else:
                        md_content += child.get("text", "")
                else:
                    md_content += child.get("text", "")
            md_content += "\n\n"

        elif block["type"] == "heading":
            md_content += "#" * block["level"] + " "
            for child in block["children"]:
                if "url" in child:
                    md_content += (
                        f"[{child['children'][0]['text']}]({child['url']})"
                    )
                else:
                    md_content += child.get("text", "")
            md_content += "\n\n"

        elif block["type"] == "list":
            for item in block["children"]:
                if item["type"] == "list-item":
                    md_content += "* "
                    for child in item["children"]:
                        if child.get("type") == "paragraph":
                            for text_block in child["children"]:
                                if (
                                    "inlineCode" in text_block
                                    and text_block["inlineCode"]
                                ):
                                    md_content += (
                                        f"`{text_block.get('text', '')}`"
                                    )
                                else:
                                    md_content += text_block.get("text", "")
                        else:
                            if "inlineCode" in child and child["inlineCode"]:
                                md_content += f"`{child.get('text', '')}`"
                            else:
                                md_content += child.get("text", "")
                    md_content += "\n"
            md_content += "\n"

        elif block["type"] == "code-block":
            md_content += "```\n"
            for line in block["children"]:
                md_content += line["children"][0].get("text", "") + "\n"
            md_content += "```\n\n"

        elif block["type"] == "block-quote" or block["type"] == "callout-block":
            md_content += "\n> "
            for child in block["children"]:
                md_content += child.get("text", "") + " "
            md_content += "\n\n"

        elif block["type"] == "horizontal-rule":
            md_content += "\n---\n"

        elif block["type"] == "latex":
            latex_content = block.get("content", "")
            md_content += f"$$\n{latex_content}\n$$\n\n"

        return md_content

    @staticmethod
    def extract_panel_group_text(spec_dict):
        # Initialize an empty list to store the content
        content = ""

        # Extract content under "panelGroups"
        for block in spec_dict.get("panelGroups", []):
            # content_list.append(block.get('content', ''))
            content += block.get("content", "") + "\n"

        return content

    def spec_to_markdown(self, spec, report_id, report_name):
        spec_dict = json.loads(spec)
        markdown_text = ""
        buggy_report_id = None
        spec_type = ""
        is_buggy = False

        if "panelGroups" in spec:
            markdown_text = self.extract_panel_group_text(spec_dict)
            spec_type = "panelgroup"

        else:
            try:
                for i, block in enumerate(spec_dict["blocks"]):
                    try:
                        markdown_text += self.convert_block_to_markdown(block)
                        spec_type = "blocks"
                    except Exception as e:
                        logger.debug(
                            f"Error converting block {i} in report_id: {report_id},"
                            f" {report_name}:\n{e}\nSPEC DICT:\n{spec_dict}\n"
                        )

                        markdown_text = ""
                        buggy_report_id = report_id
                        is_buggy = True
            except Exception as e:
                logger.debug(
                    f"Error finding 'blocks' in spec for report_id: {report_id}, {report_name} :\n{e}\n"
                )
                markdown_text = ""
                buggy_report_id = report_id
                is_buggy = True
        return markdown_text, buggy_report_id, is_buggy, spec_type

    @staticmethod
    def extract_fc_report_ids(fc_spec_df):
        fc_spec = json.loads(fc_spec_df["spec"].values[0])
        reports_metadata = fc_spec["reportIDsWithTagV2IDs"]
        df = pd.json_normalize(
            reports_metadata, "tagIDs", ["id", "authors"]
        ).rename(columns={0: "tagID", "id": "reportID"})

        # Drop duplicates on 'reportID' column
        df = df.drop_duplicates(subset="reportID")
        df["reportID"] = df["reportID"].str.lower()
        # drop the tagID column
        df = df.drop(columns=["tagID"])
        # convert authors to string, unpack it if it's a list
        df["authors"] = df["authors"].astype(str)
        return df

    def cleanup_reports_df(self, reports_df):
        markdown_ls = []
        buggy_report_ids = []
        spec_type_ls = []
        is_buggy_ls = []
        is_short_report_ls = []
        for idx, row in tqdm(reports_df.iterrows()):
            if row["spec"] is None or isinstance(row["spec"], float):
                logger.debug(idx)
                markdown_ls.append("spec-error")
                buggy_report_ids.append(row["report_id"])
                spec_type_ls.append("spec-error")
                is_buggy_ls.append(True)
                is_short_report_ls.append(True)

            else:
                (
                    markdown,
                    buggy_report_id,
                    is_buggy,
                    spec_type,
                ) = self.spec_to_markdown(
                    row["spec"], row["report_id"], row["display_name"]
                )

                markdown_ls.append(markdown)
                buggy_report_ids.append(buggy_report_id)
                spec_type_ls.append(spec_type)
                is_buggy_ls.append(is_buggy)

                # check if markdown has less than 100 characters
                if len(markdown) < 100:
                    is_short_report_ls.append(True)
                else:
                    is_short_report_ls.append(False)

        reports_df["markdown_text"] = markdown_ls
        reports_df["spec_type"] = spec_type_ls
        reports_df["is_buggy"] = is_buggy_ls
        reports_df["is_short_report"] = is_short_report_ls

        reports_df["content"] = (
            "\n# "
            + reports_df["display_name"].astype(str)
            + "\n\nDescription: "
            + reports_df["description"].astype(str)
            + "\n\nBody:\n\n"
            + reports_df["markdown_text"].astype(str)
        )

        reports_df["character_count"] = reports_df["content"].map(len)

        # reports_df["character_count"] = len(reports_df["content"])
        reports_df["source"] = "https://wandb.ai" + reports_df["report_path"]

        # tidy up the dataframe
        reports_df.drop(columns=["markdown_text"], inplace=True)
        reports_df.drop(columns=["spec"], inplace=True)
        reports_df.sort_values(by=["created_at"], inplace=True, ascending=False)
        reports_df.reset_index(drop=True, inplace=True)
        return reports_df

    def fetch_data(self):
        report_ids_df = self.get_reports_ids()
        fc_spec_df = self.get_fully_connected_spec()
        fc_ids_df = self.extract_fc_report_ids(fc_spec_df)

        logger.debug(
            f"Before filtering, there are {len(report_ids_df)} reports"
        )

        report_ids_df = report_ids_df.merge(
            fc_ids_df,
            how="inner",
            on="reportID",
        )

        logger.debug(
            f"After filtering, there are {len(report_ids_df)} FC report IDs to fetch"
        )

        # Pass report ids into a string for BigQuery query
        report_ids_str = ""
        for idx in report_ids_df["reportID"].values:
            report_ids_str += f"'{idx}',"
        report_ids_str = report_ids_str[:-1]
        reports_df = self.get_reports_from_bigquery(report_ids_str)

        reports_df["source"] = "https://wandb.ai" + reports_df["report_path"]
        reports_df["reportID"] = (
            reports_df["report_path"]
            .str.split("reports/--", n=1, expand=True)[1]
            .str.lower()
        )
        reports_df["description"] = reports_df["description"].fillna("")
        reports_df["display_name"] = reports_df["display_name"].fillna("")

        logger.debug(f"{len(reports_df)} Fully Connected Reports fetched")

        reports_df = self.cleanup_reports_df(reports_df)

        reports_df.to_json(
            self.config.data_source.local_path, lines=True, orient="records"
        )

        return self.config.data_source.local_path

    def clean_invalid_unicode_escapes(self, text):
        '''
        clean up invalid unicode escape sequences
        '''
        # List of common escape sequences to retain
        common_escapes = ['\\n', '\\t', '\\r', '\\\\', '\\\'', '\\"']

        # Replace each uncommon escape sequence with a space or other character
        for i in range(256):
            escape_sequence = f'\\{chr(i)}'
            if escape_sequence not in common_escapes:
                text = text.replace(escape_sequence, '  ')  # replace with a space or any character of your choice
                text = text.replace('\ ', ' ')  # in case an invalid escape sequence was created above
        return text

    def parse_row(self, row):
        row_dict = json.loads(row)
        if (
            not (row_dict["is_short_report"] or row_dict["is_buggy"])
            and row_dict["character_count"] > 100
        ):
            try:
<<<<<<< HEAD
                content = (
                    row_dict["content"]
                    .encode("raw_unicode_escape")
                    .decode("unicode_escape")
                )
            except UnicodeDecodeError as e:
                content = self.clean_invalid_unicode_escapes(row_dict["content"])
                content = (
                    content
                    .encode("raw_unicode_escape")
                    .decode("unicode_escape")
                )

            output = {
                # fix escape characters with raw_unicode_escape
                "content": content,
                "source": row_dict["source"],
                "description": row_dict["description"],
            }

=======
                output = {
                    # fix escape characters with raw_unicode_escape
                    "content": (
                        repr(row_dict["content"])
                        .encode("raw_unicode_escape")
                        .decode("unicode_escape")
                    ),
                    "source": row_dict["source"],
                    "description": row_dict["description"],
                }
            except UnicodeDecodeError as e:
                logger.debug(f"UnicodeDecodeError: {e}")
                logger.warning(
                    f" Skipping fc-report due to parsing error: {row_dict['source']}"
                )
                output = None
>>>>>>> b978e3ec
            return output

    def parse_data_dump(self, data_file):
        for row in open(data_file):
            parsed_row = self.parse_row(row)
            if parsed_row:
                yield parsed_row

    def lazy_load(self) -> Iterator[Document]:
        """A lazy loader for code documents.

        This method implements the lazy loading behavior for report documents.

        Yields:
            A Document object.
        """
        lang_detect = LocalLangDetect()
        data_dump_fame = self.fetch_data()
        for parsed_row in self.parse_data_dump(data_dump_fame):
            document = Document(
                page_content=parsed_row["content"],
                metadata={
                    "source": parsed_row["source"],
                    "language": lang_detect.detect_language(
                        parsed_row["content"]
                    ),
                    "file_type": ".md",
                    "description": parsed_row["description"],
                    "tags": ["FC-Reports"] + ["ml-news"]
                    if "ml-news" in parsed_row["source"]
                    else [],
                },
            )
            yield document


def load(
    project: str,
    entity: str,
    result_artifact_name: str = "raw_dataset",
) -> str:
    """Load and prepare data for the Wandbot ingestion system.

    This function initializes a Wandb run, creates an artifact for the prepared dataset,
    and loads and prepares data from different loaders. The prepared data is then saved
    in the docstore directory and added to the artifact.

    Args:
        project: The name of the Wandb project.
        entity: The name of the Wandb entity.
        result_artifact_name: The name of the result artifact. Default is "raw_dataset".

    Returns:
        The latest version of the prepared dataset artifact in the format
        "{entity}/{project}/{result_artifact_name}:latest".
    """
    run = wandb.init(project=project, entity=entity, job_type="prepare_dataset")
    artifact = wandb.Artifact(
        result_artifact_name,
        type="dataset",
        description="Raw documents for wandbot",
    )

    en_docodile_loader = DocodileDataLoader(DocodileEnglishStoreConfig())
    ja_docodile_loader = DocodileDataLoader(DocodileJapaneseStoreConfig())
    examples_code_loader = CodeDataLoader(ExampleCodeStoreConfig())
    examples_notebook_loader = CodeDataLoader(ExampleNotebookStoreConfig())
    sdk_code_loader = CodeDataLoader(SDKCodeStoreConfig())
    sdk_tests_loader = CodeDataLoader(SDKTestsStoreConfig())
    weave_code_loader = CodeDataLoader(WeaveCodeStoreConfig())
    weave_examples_loader = CodeDataLoader(WeaveExamplesStoreConfig())
    fc_reports_loader = FCReportsDataLoader(FCReportsStoreConfig())

    for loader in [
        en_docodile_loader,
        ja_docodile_loader,
        examples_code_loader,
        examples_notebook_loader,
        # sdk_code_loader,
        sdk_tests_loader,
        # weave_code_loader,
        weave_examples_loader,
        fc_reports_loader,
    ]:
        loader.config.docstore_dir.mkdir(parents=True, exist_ok=True)

        with (loader.config.docstore_dir / "config.json").open("w") as f:
            f.write(loader.config.model_dump_json())

        with (loader.config.docstore_dir / "documents.jsonl").open("w") as f:
            for document in loader.load():
                document_json = {
                    "page_content": document.page_content,
                    "metadata": document.metadata,
                }
                f.write(json.dumps(document_json) + "\n")
        with (loader.config.docstore_dir / "metadata.json").open("w") as f:
            json.dump(loader.metadata, f)

        artifact.add_dir(
            str(loader.config.docstore_dir),
            name=loader.config.docstore_dir.name,
        )
    run.log_artifact(artifact)
    run.finish()
    return f"{entity}/{project}/{result_artifact_name}:latest"<|MERGE_RESOLUTION|>--- conflicted
+++ resolved
@@ -710,7 +710,6 @@
             and row_dict["character_count"] > 100
         ):
             try:
-<<<<<<< HEAD
                 content = (
                     row_dict["content"]
                     .encode("raw_unicode_escape")
@@ -731,24 +730,6 @@
                 "description": row_dict["description"],
             }
 
-=======
-                output = {
-                    # fix escape characters with raw_unicode_escape
-                    "content": (
-                        repr(row_dict["content"])
-                        .encode("raw_unicode_escape")
-                        .decode("unicode_escape")
-                    ),
-                    "source": row_dict["source"],
-                    "description": row_dict["description"],
-                }
-            except UnicodeDecodeError as e:
-                logger.debug(f"UnicodeDecodeError: {e}")
-                logger.warning(
-                    f" Skipping fc-report due to parsing error: {row_dict['source']}"
-                )
-                output = None
->>>>>>> b978e3ec
             return output
 
     def parse_data_dump(self, data_file):
